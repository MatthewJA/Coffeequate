define ["parse", "nodes"], (parse, nodes) ->

	# Public interface for nodes.
	# This is the main object that the user will deal with in Coffeequate.
	# It wraps underlying nodes and terminals in a neat interface.
	class Expression

		# Make a new Expression.
		#
		# @param val [String, Expression, BasicNode, Terminal] A string representation of an expression to parse or a node/terminal/expression to convert into an Expression.
		# @return [Expression]
		constructor: (val) ->
			if val instanceof String or typeof val == "string"
				# The string we pass in is just a representation to parse.
				@expr = parse.stringToExpression(val)
				if @expr.simplify?
					@expr = @expr.simplify()
			else if val.copy?
				@expr = val.copy().simplify()
			else
				console.log("Received argument: ", val)
				throw new Error("Unknown argument: `#{val}'.")

		# Convert this Expression to a string.
		#
		# @return [String] A string representation of this Expression.
		toString: ->
			@expr.toString()

		# Convert this Expression to a MathML string.
		#
		# @return [String] A MathML representation of this Expression.
		toMathML: ->
			@expr.toMathML()

		# Convert this Expression to a LaTeX string.
		#
		# @return [String] A LaTeX representation of this Expression.
		toLaTeX: ->
			@expr.toLaTeX()

		# Equate the Expression to 0 and solve for a variable.
		#
		# @param variable [String] The variable to solve for.
		# @param equivalencies [Object] Optional. A map of variable labels to a list of equivalent variable labels.
		# @return [Array<Expression>] An array of Expressions representing the variable for each solution.
		solve: (variable, equivalencies={}) ->
			(new Expression(solution) for solution in @expr.solve(variable, equivalencies))

		# Substitute values into the Expression.
		#
		# @param substitutions [Object] A map of variable labels to their values. Values can be integers, Expressions, Terminals, or BasicNodes.
		# @param equivalencies [Object] Optional. A map of variable labels to a list of equivalent variable labels.
		# @param substituteUncertainties [Boolean] Optional. Whether to substitute values into uncertainties instead of variables (default false).
		# @param evaluateSymbolicConstants [Boolean] Optional. Whether to evaluate symbolic constants (as opposed to leaving them symbolic) (default false).
		# @return [Expression] The Expression with substituted values.
		sub: (substitutions, equivalencies={}, substituteUncertainties=false, evaluateSymbolicConstants=false) ->
			# If there are any Expressions in here, we should remove them.
			newsubs = {}
			for key of substitutions
				if substitutions[key] instanceof Expression
					newsubs[key] = substitutions[key].expr
				else
					newsubs[key] = substitutions[key]

			if substituteUncertainties
				uncertaintySubs = newsubs
				variableSubs = {}
			else
				uncertaintySubs = {}
				variableSubs = newsubs

			subbed = @expr.sub(variableSubs, uncertaintySubs, equivalencies, false, evaluateSymbolicConstants)
			if subbed.simplify?
				subbed = subbed.simplify(equivalencies)
			return new Expression(subbed)

		# Get all variable names in this expression.
		#
		# @example CQ("x*t").getAllVariables(); // Returns ["t", "x"]
		#
		# @return [Array<String>] An array of variable labels.
		getAllVariables: ->
			return @expr.getAllVariables()

		# Map a function over all variables in this expression.
		#
		# @param fun [Function] A function to map over variables.
		# @return [Expression] A copy of this expression with the function mapped over all variables.
		mapOverVariables: (fun) ->
			return @expr.mapOverVariables(fun)

		# Deep-copy this Expression.
		#
		# @return [Expression] A copy of this Expression.
		copy: ->
			new Expression(@expr.copy())

		# Simplify this Expression.
		#
		# @param equivalencies [Object] Optional. A map of variable labels to a list of equivalent variable labels.
		# @return [Expression] A simplified Expression.
		simplify: (equivalencies={}) ->
			if @expr.expandAndSimplify?
				expr = @expr.expandAndSimplify(equivalencies)
			else if @expr.simplify?
				expr = @expr.simplify(equivalencies)
			else
				expr = @expr.copy()
			new Expression(expr)

		# Expand this Expression.
		#
		# @return [Expression] An expanded Expression.
		expand: ->
			if @expr.expand?
				expr = @expr.expand()
			else
				expr = @expr.copy()
			new Expression(expr)

		# Differentiate this expression with respect to a variable.
		#
		# @param variable [String] The label of the variable to differentiate with respect to.
		# @param equivalencies [Object] Optional. A map of variable labels to a list of equivalent variable labels.
		# @return [Expression] A differentiated expression.
		differentiate: (variable, equivalencies={}) ->
			new Expression(@expr.differentiate(variable, equivalencies))

		# Get the uncertainty in this Expression.
		#
		# @return [Expression] An Expression representing the uncertainty in this Expression.
		getUncertainty: ->
			new Expression(@expr.getUncertainty())

		# Convert this expression to a JavaScript function.
		#
		# @param variables... [Array<String>] An array of variables for the function to accept, in order that they should appear in the final function.
		# @param equivalencies [Object] Optional. A map of variable labels to a list of equivalent variable labels. This will be used in the returned function.
		# @return [Function] A function that takes variable values and returns an Expression object.
		toFunction: (variables..., equivalencies) ->
			if typeof equivalencies == "string" or equivalencies instanceof String # We had no equivalencies object after all.
				variables.push(equivalencies)
				equivalencies = {}

			# The function we will return.
			fun = (subs...) =>
				# Zip variables and subs together into an object.
				substitutions = {}
				for variable, index in variables
					if subs[index]?
						substitutions[variable] = subs[index]

				# Substitute these values into this expression and return the result.
				return @sub(substitutions, equivalencies)

			return fun

<<<<<<< HEAD
		approx: -> @expr.approx()
=======
		equals: (other) ->
			return undefined unless other instanceof Expression

			# convert to canonical form
			lhs = @expr.expandAndSimplify()
			rhs = other.expr.expandAndSimplify()

			return lhs.equals(rhs)
>>>>>>> 0e850b78

	return Expression<|MERGE_RESOLUTION|>--- conflicted
+++ resolved
@@ -156,9 +156,8 @@
 
 			return fun
 
-<<<<<<< HEAD
 		approx: -> @expr.approx()
-=======
+
 		equals: (other) ->
 			return undefined unless other instanceof Expression
 
@@ -167,6 +166,5 @@
 			rhs = other.expr.expandAndSimplify()
 
 			return lhs.equals(rhs)
->>>>>>> 0e850b78
 
 	return Expression