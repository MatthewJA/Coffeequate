--- conflicted
+++ resolved
@@ -102,14 +102,11 @@
 		getVariableUnits: ->
 			null
 
-<<<<<<< HEAD
 		setVariableUnits: (variable, equivalencies, units) ->
 			null
 
-		toMathML: (equationID, expression=false, equality="0", topLevel=false) ->
-=======
 		toMathML2: (equationID, expression=false, equality="0", topLevel=false) ->
->>>>>>> fb2b87a8
+
 			# Return this constant as a MathML string.
 			if topLevel
 				[mathClass, mathID, html] = generateInfo.getMathMLInfo(equationID, expression, equality)
@@ -448,19 +445,13 @@
 		expandAndSimplify: ->
 			@copy()
 
-<<<<<<< HEAD
-		toMathML: (args...) ->
-			dummyVar = new Variable("σ#{@label}")
-			return dummyVar.toMathML(args...)
-
 		toHTML: (args...) ->
 			dummyVar = new Variable("σ#{@label}")
 			return dummyVar.toHTML(args...)
-=======
+
 		toMathML2: ->
 			dummyVar = new Variable("σ(#{label})")
 			return dummyVar.toMathML2(arguments)
->>>>>>> fb2b87a8
 
 		toDrawingNode: ->
 			UncertaintyNode = prettyRender.Uncertainty
