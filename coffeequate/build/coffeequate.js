--- conflicted
+++ resolved
@@ -447,17 +447,10 @@
       return ParseError;
 
     })(Error);
-<<<<<<< HEAD
-    VARIABLE_REGEX = /^@*[a-zA-Zα-ωΑ-Ζ][a-zA-Zα-ωΑ-Ζ_\-\d]*$/;
-    CONSTANT_REGEX = /^-?\d+(\.\d+)?$/;
-    RATIO_REGEX = /^-?\d+(\.\d+)?\/\d+(\.\d+)?$/;
-    SYMBOLIC_CONSTANT_REGEX = /^\\@*[a-zA-Zα-ωΑ-Ζ][a-zA-Zα-ωΑ-Ζ_\-\d]*$/;
-=======
     VARIABLE_REGEX = /^@*[a-zA-Zα-ωΑ-Ω][a-zA-Zα-ωΑ-Ω_\-\d]*$/;
     CONSTANT_REGEX = /^-?\d+(\.\d+)?$/;
     RATIO_REGEX = /^-?\d+(\.\d+)?\/\d+(\.\d+)?$/;
     SYMBOLIC_CONSTANT_REGEX = /^\\@*[a-zA-Zα-ωΑ-Ω][a-zA-Zα-ωΑ-Ω_\-\d]*$/;
->>>>>>> 0b431aab
     DIMENSIONS_REGEX = /^[^:]*::\{[^:+]*\}$/;
     stringToTerminal = function(string) {
       var segments, terminal, terminals;
@@ -695,8 +688,6 @@
 
       BasicNode.prototype.toLaTeX = function() {
         return this.toDrawingNode().renderLaTeX();
-<<<<<<< HEAD
-=======
       };
 
       BasicNode.prototype.toString = function() {
@@ -715,7 +706,6 @@
 
       BasicNode.prototype.stringEqual = function(other) {
         return other.toString() === this.toString();
->>>>>>> 0b431aab
       };
 
       return BasicNode;
@@ -1179,10 +1169,6 @@
           this.denominator *= -1;
           this.numerator *= -1;
         }
-<<<<<<< HEAD
-        this.simplifyInPlace();
-=======
->>>>>>> 0b431aab
       }
 
       Constant.prototype.evaluate = function() {
@@ -1322,28 +1308,12 @@
         return html + ("(" + this.numerator + "/" + this.denominator + ")") + closingHTML;
       };
 
-<<<<<<< HEAD
-      Constant.prototype.toString = function() {
-        if (this.denominator !== 1) {
-          return "" + this.numerator + "/" + this.denominator;
-=======
       Constant.prototype.toDrawingNode = function() {
         var FractionNode, NumberNode;
         NumberNode = prettyRender.Number;
         FractionNode = prettyRender.Fraction;
         if (this.denominator === 1) {
           return new NumberNode(this.numerator);
->>>>>>> 0b431aab
-        }
-        return new FractionNode(new NumberNode(this.numerator), new NumberNode(this.denominator));
-      };
-
-      Constant.prototype.toDrawingNode = function() {
-        var FractionNode, NumberNode;
-        NumberNode = require("prettyRender").Number;
-        FractionNode = require("prettyRender").Fraction;
-        if (this.denominator === 1) {
-          return new NumberNode(this.numerator);
         }
         return new FractionNode(new NumberNode(this.numerator), new NumberNode(this.denominator));
       };
@@ -1474,13 +1444,8 @@
 
       SymbolicConstant.prototype.toDrawingNode = function() {
         var VariableNode;
-<<<<<<< HEAD
-        VariableNode = require("prettyRender").Variable;
-        return new VariableNode(this.value, "symbolic-constant");
-=======
         VariableNode = prettyRender.Variable;
         return new VariableNode(this.label, "symbolic-constant");
->>>>>>> 0b431aab
       };
 
       SymbolicConstant.prototype.differentiate = function(variable) {
@@ -1697,16 +1662,9 @@
       };
 
       Variable.prototype.toDrawingNode = function() {
-<<<<<<< HEAD
-        var VariableNode, str;
-        VariableNode = require("prettyRender").Variable;
-        str = this.label.replace("-", "_");
-        return new VariableNode(str);
-=======
         var VariableNode;
         VariableNode = prettyRender.Variable;
         return new VariableNode(this.label);
->>>>>>> 0b431aab
       };
 
       Variable.prototype.differentiate = function(variable) {
@@ -1769,10 +1727,6 @@
         return [this.label];
       };
 
-<<<<<<< HEAD
-      Uncertainty.prototype.sub = function(substitutions, uncertaintySubstitutions) {
-        var substitute;
-=======
       Uncertainty.prototype.sub = function(substitutions, uncertaintySubstitutions, equivalencies, assumeZero) {
         var substitute;
         if (equivalencies == null) {
@@ -1781,7 +1735,6 @@
         if (assumeZero == null) {
           assumeZero = false;
         }
->>>>>>> 0b431aab
         if (this.label in uncertaintySubstitutions) {
           substitute = uncertaintySubstitutions[this.label];
           if (substitute.copy != null) {
@@ -1790,16 +1743,11 @@
             return new Constant(substitute);
           }
         } else {
-<<<<<<< HEAD
-          return this.copy();
-=======
-          console.log(assumeZero);
           if (!assumeZero) {
             return this.copy();
           } else {
             return new Constant("0");
           }
->>>>>>> 0b431aab
         }
       };
 
@@ -1837,16 +1785,11 @@
         return this.copy();
       };
 
-<<<<<<< HEAD
-      Uncertainty.prototype.toString = function() {
-        return "σ(" + this.label + ")";
-=======
       Uncertainty.prototype.toMathML = function() {
         var args, dummyVar;
         args = 1 <= arguments.length ? __slice.call(arguments, 0) : [];
         dummyVar = new Variable("σ" + this.label);
         return dummyVar.toMathML.apply(dummyVar, args);
->>>>>>> 0b431aab
       };
 
       Uncertainty.prototype.toHTML = function() {
@@ -1858,11 +1801,7 @@
 
       Uncertainty.prototype.toDrawingNode = function() {
         var UncertaintyNode;
-<<<<<<< HEAD
-        UncertaintyNode = require("prettyRender").Uncertainty;
-=======
         UncertaintyNode = prettyRender.Uncertainty;
->>>>>>> 0b431aab
         return new UncertaintyNode(this.label);
       };
 
@@ -2636,11 +2575,7 @@
         })(Add, children, function(){});
       };
 
-<<<<<<< HEAD
-      Add.prototype.sub = function(substitutions, uncertaintySubstitutions, equivalencies) {
-=======
       Add.prototype.sub = function(substitutions, uncertaintySubstitutions, equivalencies, assumeZeroUncertainty) {
->>>>>>> 0b431aab
         var child, children, equiv, newAdd, subbed, variable, variableEquivalencies, _i, _j, _len, _len1, _ref;
         if (equivalencies == null) {
           equivalencies = null;
@@ -2679,11 +2614,7 @@
               children.push(child.copy());
             }
           } else if (child.sub != null) {
-<<<<<<< HEAD
-            children.push(child.sub(substitutions, uncertaintySubstitutions, equivalencies));
-=======
             children.push(child.sub(substitutions, uncertaintySubstitutions, equivalencies, assumeZeroUncertainty));
->>>>>>> 0b431aab
           } else {
             children.push(child.copy());
           }
@@ -2795,11 +2726,7 @@
 
       Add.prototype.toDrawingNode = function() {
         var AddNode;
-<<<<<<< HEAD
-        AddNode = require("prettyRender").Add;
-=======
         AddNode = prettyRender.Add;
->>>>>>> 0b431aab
         return AddNode.makeWithBrackets.apply(AddNode, this.children.map(function(term) {
           return term.toDrawingNode();
         }));
@@ -3343,11 +3270,7 @@
         })(Mul, children, function(){});
       };
 
-<<<<<<< HEAD
-      Mul.prototype.sub = function(substitutions, uncertaintySubstitutions, equivalencies) {
-=======
       Mul.prototype.sub = function(substitutions, uncertaintySubstitutions, equivalencies, assumeZeroUncertainty) {
->>>>>>> 0b431aab
         var child, children, equiv, newMul, subbed, variable, variableEquivalencies, _i, _j, _len, _len1, _ref;
         if (equivalencies == null) {
           equivalencies = null;
@@ -3386,12 +3309,8 @@
               children.push(child.copy());
             }
           } else if (child.sub != null) {
-<<<<<<< HEAD
-            children.push(child.sub(substitutions, uncertaintySubstitutions, equivalencies));
-=======
             console.log(assumeZeroUncertainty);
             children.push(child.sub(substitutions, uncertaintySubstitutions, equivalencies, assumeZeroUncertainty));
->>>>>>> 0b431aab
           } else {
             children.push(child.copy());
           }
@@ -3594,12 +3513,7 @@
       };
 
       Mul.prototype.toDrawingNode = function() {
-<<<<<<< HEAD
-        var Pow, bottom, child, power, prettyRender, top, _i, _len, _ref, _ref1, _ref2, _ref3;
-        prettyRender = require("prettyRender");
-=======
         var Pow, bottom, child, newBottom, power, top, _i, _len, _ref, _ref1, _ref2;
->>>>>>> 0b431aab
         Pow = require("operators/Pow");
         terminals = require("terminals");
         top = [];
@@ -3637,12 +3551,6 @@
             top.push(child.toDrawingNode());
           }
         }
-<<<<<<< HEAD
-        if (bottom.length === 0) {
-          return (_ref1 = prettyRender.Mul).makeWithBrackets.apply(_ref1, top);
-        } else {
-          return new prettyRender.Fraction((_ref2 = prettyRender.Mul).makeWithBrackets.apply(_ref2, top), (_ref3 = prettyRender.Mul).makeWithBrackets.apply(_ref3, bottom));
-=======
         if (bottom.length === 1) {
           newBottom = bottom[0];
         } else if (bottom.length > 1) {
@@ -3659,7 +3567,6 @@
           return new prettyRender.Fraction(new prettyRender.Number(1), newBottom);
         } else {
           return new prettyRender.Fraction(top, newBottom);
->>>>>>> 0b431aab
         }
       };
 
@@ -3965,11 +3872,7 @@
         }
       };
 
-<<<<<<< HEAD
-      Pow.prototype.sub = function(substitutions, uncertaintySubstitutions, equivalencies) {
-=======
       Pow.prototype.sub = function(substitutions, uncertaintySubstitutions, equivalencies, assumeZeroUncertainty) {
->>>>>>> 0b431aab
         var equiv, left, newPow, right, subbed, variable, variableEquivalencies, _i, _j, _len, _len1;
         if (equivalencies == null) {
           equivalencies = null;
@@ -4006,11 +3909,7 @@
             left = this.children.left.copy();
           }
         } else if (this.children.left.sub != null) {
-<<<<<<< HEAD
-          left = this.children.left.sub(substitutions, uncertaintySubstitutions);
-=======
           left = this.children.left.sub(substitutions, uncertaintySubstitutions, equivalencies, assumeZeroUncertainty);
->>>>>>> 0b431aab
         } else {
           left = this.children.left.copy();
         }
@@ -4029,11 +3928,7 @@
             right = this.children.right.copy();
           }
         } else if (this.children.right.sub != null) {
-<<<<<<< HEAD
-          right = this.children.right.sub(substitutions, uncertaintySubstitutions);
-=======
           right = this.children.right.sub(substitutions, uncertaintySubstitutions, equivalencies, assumeZeroUncertainty);
->>>>>>> 0b431aab
         } else {
           right = this.children.right.copy();
         }
@@ -4223,17 +4118,10 @@
 
       Pow.prototype.toDrawingNode = function() {
         var FractionNode, NumberNode, PowNode, SurdNode;
-<<<<<<< HEAD
-        SurdNode = require("prettyRender").Surd;
-        PowNode = require("prettyRender").Pow;
-        FractionNode = require("prettyRender").Fraction;
-        NumberNode = require("prettyRender").Number;
-=======
         SurdNode = prettyRender != null ? prettyRender.Surd : void 0;
         PowNode = prettyRender.Pow;
         FractionNode = prettyRender.Fraction;
         NumberNode = prettyRender.Number;
->>>>>>> 0b431aab
         if (this.children.right instanceof terminals.Constant) {
           if (this.children.right.numerator === 1) {
             if (this.children.right.denominator > 0) {
@@ -4535,216 +4423,6 @@
 }).call(this);
 
 // Generated by CoffeeScript 1.6.3
-<<<<<<< HEAD
-(function() {
-  var __slice = [].slice,
-    __hasProp = {}.hasOwnProperty,
-    __extends = function(child, parent) { for (var key in parent) { if (__hasProp.call(parent, key)) child[key] = parent[key]; } function ctor() { this.constructor = child; } ctor.prototype = parent.prototype; child.prototype = new ctor(); child.__super__ = parent.prototype; return child; };
-
-  define('prettyRender',[],function() {
-    var Add, Bracket, DrawingNode, Fraction, Mul, Number, Pow, Surd, Uncertainty, Variable;
-    DrawingNode = (function() {
-      function DrawingNode() {}
-
-      DrawingNode.prototype.toString = function() {
-        throw new Error("not implemented");
-      };
-
-      DrawingNode.prototype.renderLaTeX = function() {
-        throw new Error("not implemented");
-      };
-
-      DrawingNode.prototype.bindingStrength = function() {
-        return 8;
-      };
-
-      return DrawingNode;
-
-    })();
-    DrawingNode.makeWithBrackets = function() {
-      var node, terms;
-      terms = 1 <= arguments.length ? __slice.call(arguments, 0) : [];
-      node = new this();
-      terms = terms.map(function(x) {
-        if (x.bindingStrength() <= node.bindingStrength()) {
-          return new Bracket(x);
-        } else {
-          return x;
-        }
-      });
-      node.terms = terms;
-      return node;
-    };
-    Add = (function(_super) {
-      __extends(Add, _super);
-
-      function Add() {
-        var terms;
-        terms = 1 <= arguments.length ? __slice.call(arguments, 0) : [];
-        this.terms = terms;
-      }
-
-      Add.prototype.bindingStrength = function() {
-        return 4;
-      };
-
-      Add.prototype.renderLaTeX = function() {
-        return this.terms.map(function(x) {
-          return x.renderLaTeX();
-        }).join(" + ");
-      };
-
-      return Add;
-
-    })(DrawingNode);
-    Mul = (function(_super) {
-      __extends(Mul, _super);
-
-      function Mul() {
-        var terms;
-        terms = 1 <= arguments.length ? __slice.call(arguments, 0) : [];
-        this.terms = terms;
-      }
-
-      Mul.prototype.bindingStrength = function() {
-        return 6;
-      };
-
-      Mul.prototype.renderLaTeX = function() {
-        return this.terms.map(function(x) {
-          return x.renderLaTeX();
-        }).join(" \\cdot ");
-      };
-
-      return Mul;
-
-    })(DrawingNode);
-    Pow = (function(_super) {
-      __extends(Pow, _super);
-
-      function Pow(left, right) {
-        this.left = left;
-        this.right = right;
-      }
-
-      Pow.prototype.renderLaTeX = function() {
-        return "" + (this.left.renderLaTeX()) + "^{" + (this.right.renderLaTeX()) + "}";
-      };
-
-      return Pow;
-
-    })(DrawingNode);
-    Bracket = (function(_super) {
-      __extends(Bracket, _super);
-
-      function Bracket(contents) {
-        this.contents = contents;
-      }
-
-      Bracket.prototype.renderLaTeX = function() {
-        return "\\left(" + (this.contents.renderLaTeX()) + "\\right)";
-      };
-
-      return Bracket;
-
-    })(DrawingNode);
-    Number = (function(_super) {
-      __extends(Number, _super);
-
-      function Number(value) {
-        this.value = value;
-      }
-
-      Number.prototype.renderLaTeX = function() {
-        return this.value + "";
-      };
-
-      return Number;
-
-    })(DrawingNode);
-    Variable = (function(_super) {
-      __extends(Variable, _super);
-
-      function Variable(label, _class) {
-        this.label = label;
-        this["class"] = _class != null ? _class : "default";
-      }
-
-      Variable.prototype.renderLaTeX = function() {
-        return this.label;
-      };
-
-      return Variable;
-
-    })(DrawingNode);
-    Fraction = (function(_super) {
-      __extends(Fraction, _super);
-
-      function Fraction(top, bottom) {
-        this.top = top;
-        this.bottom = bottom;
-      }
-
-      Fraction.prototype.renderLaTeX = function() {
-        return "\\frac{" + (this.top.renderLaTeX()) + "}{" + (this.bottom.renderLaTeX()) + "}";
-      };
-
-      return Fraction;
-
-    })(DrawingNode);
-    Surd = (function(_super) {
-      __extends(Surd, _super);
-
-      function Surd(contents, power) {
-        this.contents = contents;
-        this.power = power != null ? power : null;
-      }
-
-      Surd.prototype.renderLaTeX = function() {
-        if (this.power && this.power !== 2) {
-          return "\\sqrt[" + this.power + "]{" + (this.contents.renderLaTeX()) + "}";
-        } else {
-          return "\\sqrt{" + (this.contents.renderLaTeX()) + "}";
-        }
-      };
-
-      return Surd;
-
-    })(DrawingNode);
-    Uncertainty = (function(_super) {
-      __extends(Uncertainty, _super);
-
-      function Uncertainty(label, _class) {
-        this.label = label;
-        this["class"] = _class != null ? _class : "default";
-      }
-
-      Uncertainty.prototype.renderLaTeX = function() {
-        return "\\sigma_{" + this.label + "}";
-      };
-
-      return Uncertainty;
-
-    })(DrawingNode);
-    return {
-      DrawingNode: DrawingNode,
-      Add: Add,
-      Mul: Mul,
-      Pow: Pow,
-      Bracket: Bracket,
-      Number: Number,
-      Variable: Variable,
-      Fraction: Fraction,
-      Surd: Surd,
-      Uncertainty: Uncertainty
-    };
-  });
-
-}).call(this);
-
-// Generated by CoffeeScript 1.6.3
-=======
->>>>>>> 0b431aab
 /* Coffeequate - http://github.com/MatthewJA/Coffeequate*/
 
 
